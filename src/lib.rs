--- conflicted
+++ resolved
@@ -266,14 +266,11 @@
         expected.rpc_server.bind_addr = SocketAddr::from(([127, 0, 0, 1], 3333));
         expected.rpc_server.tcp_connect_timeout = Duration::from_secs(8);
         expected.rpc_server.tcp_write_timeout = Duration::from_secs(10);
-<<<<<<< HEAD
         expected.mds.snapshot_threshold = Range {
             start: 100,
             end: 200,
         };
-=======
         expected.segment.dispersed_client.get_timeout = Duration::from_secs(4);
->>>>>>> de1a8938
         expected.segment.mds_client.put_content_timeout = Seconds(32);
 
         assert_eq!(expected, actual);
